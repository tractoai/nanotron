from pathlib import Path
from typing import Any, Dict, List, Optional, Tuple

import dacite
import torch
from packaging.version import Version
from safetensors.torch import safe_open, save_file
from torch import nn
from tqdm import tqdm

from nanotron import distributed as dist
from nanotron import logging
from nanotron.constants import CHECKPOINT_VERSION
from nanotron.distributed import get_global_rank
from nanotron.logging import log_rank
from nanotron.parallel import ParallelContext
from nanotron.parallel.parameters import NanotronParameter, ShardedInfo, SlicesPair
<<<<<<< HEAD
from nanotron.serialize.metadata import CheckpointMetadata, TensorMetadata, TensorMetadataV2, load_meta
=======
from nanotron.serialize.metadata import CheckpointMetadata, TensorMetadata, load_meta
>>>>>>> f22c0372
from nanotron.serialize.utils import (
    ObjectType,
    extract_tp_pp_rank_from_shard_path,
    get_path,
    get_tp_and_pp_rank_and_size_from,
    merge_and_shard_tp_tensors,
)

logger = logging.get_logger(__name__)


def save_weights(model: nn.Module, parallel_context: ParallelContext, root_folder: Path):
    root_folder = root_folder / "model"

    # We save only `dist.get_rank(parallel_context.dp_pg) == 0`
    # TODO @thomasw21: Figure how this works with Zero-3
    if dist.get_rank(parallel_context.dp_pg) != 0:
        return

    module_id_to_prefix = {id(module): f"{module_name}." for module_name, module in model.named_modules()}
    # Fix the root_model
    module_id_to_prefix[id(model)] = ""

    # We chunk everything by `tp_world_size` in order to make sure that we gather all the weights into a single device before saving it
    # param_shard_metadata = {}
    for name, param_or_buffer in tqdm(model.state_dict().items(), desc="Saving weights"):
        # `state_dict` doesn't return a Param or a buffer, just a tensors which loses some metadata
        try:
            # TODO @thomasw21: That's supposed to be slow. Can we try not calling `get_parameter()`?
            param = model.get_parameter(name)
        except AttributeError:
            # TODO @thomasw21: Handle buffers
            param = None

        if isinstance(param, NanotronParameter):
            metadata = {}
            if param.is_tied:
                tied_info = param.get_tied_info()
                base_name = tied_info.get_full_name_from_module_id_to_prefix(module_id_to_prefix=module_id_to_prefix)
                group_ranks = tied_info.global_ranks
                group = parallel_context.world_ranks_to_pg[group_ranks]
                # Only the first rank of the group of the tied weights saves weights
                # TODO @thomasw21: We could rotate in order to balance the load.
                if dist.get_rank(group) != 0:
                    continue
            else:
                base_name = name

            if param.is_sharded:
                sharded_info = param.get_sharded_info()
                group = parallel_context.world_ranks_to_pg[sharded_info.global_ranks]
                tp_and_pp_rank_and_size = get_tp_and_pp_rank_and_size_from(
                    world_rank=get_global_rank(group=group, group_rank=dist.get_rank(group)),
                    parallel_context=parallel_context,
                )
                metadata = TensorMetadata(
                    version=CHECKPOINT_VERSION,
                    local_global_slices_pairs=sharded_info.local_global_slices_pairs,
                    unsharded_shape=sharded_info.unsharded_shape,
                ).to_str_dict()

            else:
                tp_and_pp_rank_and_size = None

            path = root_folder.joinpath(
                *get_path(
                    base_name,
                    type=ObjectType.MODEL,
                    tp_and_pp_rank_and_size=tp_and_pp_rank_and_size,
                )
            )
            path.parent.mkdir(exist_ok=True, parents=True)
            try:
                save_file(tensors={"data": param_or_buffer}, filename=path, metadata=metadata)
            except Exception as e:
                print(f"Error saving {path} with {metadata}")
                raise e
        else:
            raise NotImplementedError("Parameters are required to be NanotronParameter")


class CheckpointVersionFromShardFileException(Exception):
    """Raise when loading checkpoint version from shard file fails"""


def read_checkpoint_version_from_shard_file(param_save_path: Path) -> Version:
    try:
        with safe_open(param_save_path, framework="pt", device=str("cpu")) as fi:
            param_metadata = fi.metadata()
            param_metadata = TensorMetadata.from_str_dict(param_metadata)
            checkpoint_version = param_metadata.version
    except (dacite.exceptions.MissingValueError, dacite.exceptions.UnexpectedDataError):
        raise CheckpointVersionFromShardFileException()
    return checkpoint_version


def read_checkpoint_version_from_meta(parallel_context: ParallelContext, root_folder: Path) -> Version:
    checkpoint_metadata: CheckpointMetadata = load_meta(parallel_context=parallel_context, root_folder=root_folder)
    checkpoint_version = checkpoint_metadata.version
    return checkpoint_version


def get_checkpoint_version(parallel_context, root_folder, param_save_path: Path) -> Version:
    try:
        checkpoint_version = read_checkpoint_version_from_shard_file(param_save_path=param_save_path)
    except CheckpointVersionFromShardFileException:
        log_rank(
            f"Failed to read checkpoint version from shard file {param_save_path}, reading from meta file.",
            logger=logger,
            level=logging.ERROR,
            rank=0,
        )
        checkpoint_version = read_checkpoint_version_from_meta(
            parallel_context=parallel_context, root_folder=root_folder
        )
    return checkpoint_version


<<<<<<< HEAD
def load_sharded_param_v1_0(param_or_buffer: torch.Tensor, sharded_info: ShardedInfo, shards_path: List[Path]):
    checkpoint_sharded_concat_dim = None
    shards = []
    for shard_path in shards_path:
        with safe_open(shard_path, framework="pt", device=str(param_or_buffer.device)) as fi:
            # TODO @thomasw21: Choose only a slice if we switch the TP topology
            shards.append(fi.get_tensor("data"))
            param_metadata = fi.metadata()
            if checkpoint_sharded_concat_dim is None:
                checkpoint_sharded_concat_dim = int(param_metadata["concat_dim"])
            else:
                assert checkpoint_sharded_concat_dim == int(param_metadata["concat_dim"])

    assert checkpoint_sharded_concat_dim is not None
    # TODO @thomasw21: Interestingly enough we don't actually need to instantiate the entire model at all.
    unsharded_tensor = torch.cat(shards, dim=checkpoint_sharded_concat_dim)

    # TODO(kunhao): check unsharded_tensor is fully filled
    for slices_pair in sharded_info.local_global_slices_pairs:
        local_slices = slices_pair.local_slices
        global_slices = slices_pair.global_slices
        param_or_buffer[local_slices] = unsharded_tensor[global_slices]


def load_sharded_param_w_metadataclass(
    meta_dataclass: Union[TensorMetadata, TensorMetadataV2],
    param_or_buffer: torch.Tensor,
    sharded_info: ShardedInfo,
    shards_path: List[Path],
    param_shard_metadata: Optional[Dict] = None,
):
=======
def load_sharded_param_latest(param_or_buffer: torch.Tensor, sharded_info: ShardedInfo, shards_path: List[Path]):
>>>>>>> f22c0372
    checkpoint_unsharded_shape = None
    shards_and_slices_maps: List[Tuple[torch.Tensor, Tuple[SlicesPair, ...]]] = []

    for shard_path in shards_path:
        with safe_open(shard_path, framework="pt", device=str(param_or_buffer.device)) as fi:
            # TODO @thomasw21: Choose only a slice if we switch the TP topology
            param_metadata = fi.metadata()
            param_metadata = TensorMetadata.from_str_dict(param_metadata)
            shards_and_slices_maps.append((fi.get_tensor("data"), param_metadata.local_global_slices_pairs))

            if checkpoint_unsharded_shape is None:
                checkpoint_unsharded_shape = param_metadata.unsharded_shape
            else:
                assert checkpoint_unsharded_shape == param_metadata.unsharded_shape

            if param_shard_metadata is not None:
                # NOTE: store how does model paramater are sharded
                # so that we can shard optimizer checkpoints in this way
                pp_rank, tp_rank = extract_tp_pp_rank_from_shard_path(shard_path)
                param_shard_metadata[(pp_rank, tp_rank)] = param_metadata

    assert checkpoint_unsharded_shape is not None
    # TODO @thomasw21: Interestingly enough we don't actually need to instantiate the entire model at all.
    unsharded_tensor = torch.empty(checkpoint_unsharded_shape, device=param_or_buffer.device)

    merge_and_shard_tp_tensors(
        buffer=param_or_buffer,
        unsharded_buffer=unsharded_tensor,
        shards_and_slices_maps=shards_and_slices_maps,
        shard_metadata=sharded_info,
    )


<<<<<<< HEAD
def load_sharded_param_v1_1(param_or_buffer: torch.Tensor, sharded_info: ShardedInfo, shards_path: List[Path]):
    load_sharded_param_w_metadataclass(
        meta_dataclass=TensorMetadata,
        param_or_buffer=param_or_buffer,
        sharded_info=sharded_info,
        shards_path=shards_path,
    )


def load_sharded_param_latest(
    param_or_buffer: torch.Tensor, sharded_info: ShardedInfo, shards_path: List[Path], param_shard_metadata
):
    load_sharded_param_w_metadataclass(
        meta_dataclass=TensorMetadataV2,
        param_or_buffer=param_or_buffer,
        sharded_info=sharded_info,
        shards_path=shards_path,
        param_shard_metadata=param_shard_metadata,
    )


=======
>>>>>>> f22c0372
def load_weights(
    model: nn.Module,
    parallel_context: ParallelContext,
    root_folder: Path,
    filtered_state_dict: Optional[Dict[str, Any]] = None,
):
    """Load weights from a checkpoint

    Args:
        model: model to load weights into
        parallel_context: distributed process groups
        root_folder: root folder of the checkpoint
        filtered_state_dict: state dict to load from (overrides model.state_dict()). if None, load from model.state_dict()
    """
    param_root_folder = root_folder / "model"

    module_id_to_prefix = {id(module): f"{module_name}." for module_name, module in model.named_modules()}
    # Fix the root_model
    module_id_to_prefix[id(model)] = ""

    checkpoint_version: Optional[Version] = None

    filtered_state_dict = filtered_state_dict if filtered_state_dict is not None else model.state_dict()
    param_shard_metadata = {}
    for name, param_or_buffer in tqdm(
        filtered_state_dict.items(), disable=dist.get_rank(parallel_context.world_pg) != 0, desc="Loading weights"
    ):
        param_shard_metadata[name] = {}
        # `state_dict` doesn't return a Param or a buffer, just a tensors which loses some metadata
        try:
            param = model.get_parameter(name)
        except AttributeError:
            param = None

        if isinstance(param, NanotronParameter):
            if param.is_tied:
                tied_info = param.get_tied_info()
                base_name = tied_info.get_full_name_from_module_id_to_prefix(module_id_to_prefix=module_id_to_prefix)
            else:
                base_name = name

            if param.is_sharded:
                sharded_info = param.get_sharded_info()

                if param.is_tied:
                    # When params are tied only the first rank of tied param group stores weights (see save_weights)
                    group = parallel_context.world_ranks_to_pg[tied_info.global_ranks]
                    group_rank = 0
                else:
                    group = parallel_context.world_ranks_to_pg[sharded_info.global_ranks]
                    group_rank = dist.get_rank(group)

                tp_and_pp_rank_and_size = get_tp_and_pp_rank_and_size_from(
                    world_rank=get_global_rank(group=group, group_rank=group_rank), parallel_context=parallel_context
                )
            else:
                tp_and_pp_rank_and_size = None

            path = param_root_folder.joinpath(
                *get_path(
                    base_name,
                    type=ObjectType.MODEL,
                    tp_and_pp_rank_and_size=tp_and_pp_rank_and_size,
                )
            )

            if path.exists():
                with safe_open(path, framework="pt", device=str(param.device)) as fi:
                    # TODO @thomasw21: Choose only a slice if we switch the TP topology
                    param_or_buffer[:] = fi.get_tensor("data")
            elif not path.parent.exists():
                raise ValueError(
                    f"Checkpoint is empty or checkpoint structure is not matching the model architecture."
                    f"Couldn't find folder {path.parent} in checkpoint at {root_folder}"
                )
            else:
                # Let's assume that the topology changed and the param is sharded.
                # We search for all the files from the shards, concatenate the "unsharded" tensor
                # and load the specific shard we're interested in.
                if not param.is_sharded:
                    raise ValueError(
                        f"`{name}` is not a sharded parameter. It's possible you were expecting {path} to exist."
                    )
                # TODO @thomasw21: Make so that we don't need to code this logic somewhere else than in `get_path`
                sharded_info = param.get_sharded_info()
                suffix = base_name.rsplit(".", 1)[-1]
                shards_path = list(path.parent.glob(f"{ObjectType.MODEL.value}_{suffix}*.safetensors"))
                if len(shards_path) <= 0:
                    raise ValueError(f"Could not find any shards in {path.parent}")

                if checkpoint_version is None:
                    checkpoint_version = get_checkpoint_version(
                        parallel_context, root_folder, param_save_path=shards_path[0]
                    )
                else:
                    current_checkpoint_version = None
                    try:
                        current_checkpoint_version = read_checkpoint_version_from_shard_file(
                            param_save_path=shards_path[0]
                        )
                    except CheckpointVersionFromShardFileException:
                        # The checkpoint version is read from the meta file
                        current_checkpoint_version = checkpoint_version
                    finally:
                        assert (
                            current_checkpoint_version == checkpoint_version
                        ), f"Checkpoint version mismatch at {shards_path[0]}."

                if checkpoint_version <= CHECKPOINT_VERSION:
                    load_sharded_param_latest(
                        param_or_buffer=param_or_buffer,
                        sharded_info=sharded_info,
                        shards_path=shards_path,
                        param_shard_metadata=param_shard_metadata[name],
                    )
                else:
                    raise ValueError(f"Unsupported checkpoint version {checkpoint_version}")

        else:
            raise NotImplementedError(f"Parameters {param} should be a NanotronParameter")

    return param_shard_metadata


def get_checkpoint_paths_list(
    model: nn.Module,
    parallel_context: ParallelContext,
    root_folder: Path,
    only_list_folders: bool = False,
    only_list_current_process: bool = True,
    filtered_state_dict: Optional[Dict[str, Any]] = None,
):
    """Return the list of all the files or folders created/accessed by the current process in a checkpoint

    Args:
        model: model to load weights into
        parallel_context: distributed process groups
        root_folder: root folder of the checkpoint
        filtered_state_dict: state dict to load from (overrides model.state_dict()). if None, load from model.state_dict()
    """
    param_root_folder = root_folder / "model"

    module_id_to_prefix = {id(module): f"{module_name}." for module_name, module in model.named_modules()}
    # Fix the root_model
    module_id_to_prefix[id(model)] = ""

    paths = []

    filtered_state_dict = filtered_state_dict if filtered_state_dict is not None else model.state_dict()
    for name in tqdm(
        filtered_state_dict.values(),
        disable=dist.get_rank(parallel_context.world_pg) != 0,
        desc="Listing checkpoint paths",
    ):
        # `state_dict` doesn't return a Param or a buffer, just a tensors which loses some metadata
        try:
            param = model.get_parameter(name)
        except AttributeError:
            param = None

        if isinstance(param, NanotronParameter) or not only_list_current_process:
            if param.is_tied:
                tied_info = param.get_tied_info()
                base_name = tied_info.get_full_name_from_module_id_to_prefix(module_id_to_prefix=module_id_to_prefix)
            else:
                base_name = name

            if param.is_sharded:
                sharded_info = param.get_sharded_info()

                if param.is_tied:
                    # When params are tied only the first rank of tied param group stores weights (see save_weights)
                    group = parallel_context.world_ranks_to_pg[tied_info.global_ranks]
                    group_rank = 0
                else:
                    group = parallel_context.world_ranks_to_pg[sharded_info.global_ranks]
                    group_rank = dist.get_rank(group)

                tp_and_pp_rank_and_size = get_tp_and_pp_rank_and_size_from(
                    world_rank=get_global_rank(group=group, group_rank=group_rank), parallel_context=parallel_context
                )
            else:
                tp_and_pp_rank_and_size = None

            if only_list_folders:
                paths.append(param_root_folder.joinpath(base_name.split(".")[:-1]))
            else:
                paths.append(
                    param_root_folder.joinpath(
                        *get_path(
                            base_name,
                            type=ObjectType.MODEL,
                            tp_and_pp_rank_and_size=tp_and_pp_rank_and_size,
                        )
                    )
                )

    return paths<|MERGE_RESOLUTION|>--- conflicted
+++ resolved
@@ -15,11 +15,7 @@
 from nanotron.logging import log_rank
 from nanotron.parallel import ParallelContext
 from nanotron.parallel.parameters import NanotronParameter, ShardedInfo, SlicesPair
-<<<<<<< HEAD
-from nanotron.serialize.metadata import CheckpointMetadata, TensorMetadata, TensorMetadataV2, load_meta
-=======
 from nanotron.serialize.metadata import CheckpointMetadata, TensorMetadata, load_meta
->>>>>>> f22c0372
 from nanotron.serialize.utils import (
     ObjectType,
     extract_tp_pp_rank_from_shard_path,
@@ -138,41 +134,12 @@
     return checkpoint_version
 
 
-<<<<<<< HEAD
-def load_sharded_param_v1_0(param_or_buffer: torch.Tensor, sharded_info: ShardedInfo, shards_path: List[Path]):
-    checkpoint_sharded_concat_dim = None
-    shards = []
-    for shard_path in shards_path:
-        with safe_open(shard_path, framework="pt", device=str(param_or_buffer.device)) as fi:
-            # TODO @thomasw21: Choose only a slice if we switch the TP topology
-            shards.append(fi.get_tensor("data"))
-            param_metadata = fi.metadata()
-            if checkpoint_sharded_concat_dim is None:
-                checkpoint_sharded_concat_dim = int(param_metadata["concat_dim"])
-            else:
-                assert checkpoint_sharded_concat_dim == int(param_metadata["concat_dim"])
-
-    assert checkpoint_sharded_concat_dim is not None
-    # TODO @thomasw21: Interestingly enough we don't actually need to instantiate the entire model at all.
-    unsharded_tensor = torch.cat(shards, dim=checkpoint_sharded_concat_dim)
-
-    # TODO(kunhao): check unsharded_tensor is fully filled
-    for slices_pair in sharded_info.local_global_slices_pairs:
-        local_slices = slices_pair.local_slices
-        global_slices = slices_pair.global_slices
-        param_or_buffer[local_slices] = unsharded_tensor[global_slices]
-
-
-def load_sharded_param_w_metadataclass(
-    meta_dataclass: Union[TensorMetadata, TensorMetadataV2],
+def load_sharded_param_latest(
     param_or_buffer: torch.Tensor,
     sharded_info: ShardedInfo,
     shards_path: List[Path],
     param_shard_metadata: Optional[Dict] = None,
 ):
-=======
-def load_sharded_param_latest(param_or_buffer: torch.Tensor, sharded_info: ShardedInfo, shards_path: List[Path]):
->>>>>>> f22c0372
     checkpoint_unsharded_shape = None
     shards_and_slices_maps: List[Tuple[torch.Tensor, Tuple[SlicesPair, ...]]] = []
 
@@ -205,31 +172,9 @@
         shard_metadata=sharded_info,
     )
 
-
-<<<<<<< HEAD
-def load_sharded_param_v1_1(param_or_buffer: torch.Tensor, sharded_info: ShardedInfo, shards_path: List[Path]):
-    load_sharded_param_w_metadataclass(
-        meta_dataclass=TensorMetadata,
-        param_or_buffer=param_or_buffer,
-        sharded_info=sharded_info,
-        shards_path=shards_path,
-    )
-
-
-def load_sharded_param_latest(
-    param_or_buffer: torch.Tensor, sharded_info: ShardedInfo, shards_path: List[Path], param_shard_metadata
-):
-    load_sharded_param_w_metadataclass(
-        meta_dataclass=TensorMetadataV2,
-        param_or_buffer=param_or_buffer,
-        sharded_info=sharded_info,
-        shards_path=shards_path,
-        param_shard_metadata=param_shard_metadata,
-    )
-
-
-=======
->>>>>>> f22c0372
+    return param_shard_metadata
+
+
 def load_weights(
     model: nn.Module,
     parallel_context: ParallelContext,
