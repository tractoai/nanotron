--- conflicted
+++ resolved
@@ -723,12 +723,7 @@
                 )
             reloaded_from_checkpoint=True
         if not reloaded_from_checkpoint:
-<<<<<<< HEAD
-            # TODO @eliebak add s3 support also here
-            log_rank("No checkpoint path provided.", logger=logger, level=logging.INFO)
-=======
             log_rank("No checkpoint path provided.", logger=logger, level=logging.INFO, rank=0)
->>>>>>> 4a2ddca2
             if isinstance(self.config.model.init_method, ExistingCheckpointInit):
                 # Initialize model from an pretrained model checkpoint (without optimizer, lr_scheduler...)
                 self.param_shard_metadata = load_weights(
